--- conflicted
+++ resolved
@@ -11,10 +11,7 @@
 	"github.com/3s-rg-codes/HyperFaaS/proto/common"
 	workerpb "github.com/3s-rg-codes/HyperFaaS/proto/controller"
 	pb "github.com/3s-rg-codes/HyperFaaS/proto/leaf"
-<<<<<<< HEAD
 	"github.com/google/uuid"
-=======
->>>>>>> 9f17f21b
 	_ "github.com/mattn/go-sqlite3"
 	"golang.org/x/sync/errgroup"
 	"google.golang.org/grpc"
@@ -26,7 +23,6 @@
 	RequestedMemory    = 100 * 1024 * 1024 // 100MB
 	RequestedCPUPeriod = 100000
 	RequestedCPUQuota  = 50000
-<<<<<<< HEAD
 	SQLITE_DB_PATH     = "./benchmarks/metrics.db"
 	TIMEOUT            = 10 * time.Second
 	DURATION           = 10 * time.Second
@@ -37,13 +33,6 @@
 	CallQueuedTimestamp  string
 	GotResponseTimestamp string
 }
-=======
-	SQLITE_DB_PATH     = "metrics.db"
-	TIMEOUT            = 10 * time.Second
-	DURATION           = 20 * time.Second
-	RPS                = 1500
-)
->>>>>>> 9f17f21b
 
 func main() {
 	// Create leaf client
@@ -65,26 +54,21 @@
 			log.Fatalf("Failed to create function: %v", err)
 		}
 		functionIDs[i] = functionID
-<<<<<<< HEAD
 		err = saveFunctionId(functionID, imageTag)
 		if err != nil {
 			log.Fatalf("Failed to save function id: %v", err)
 		}
-=======
->>>>>>> 9f17f21b
 	}
 
 	//Concurrent calls
+	//testConcurrentCalls(client, functionIDs[0], 10)
 	//testConcurrentCalls(client, functionIDs[0], 10)
 	// Sequential calls
 	//testSequentialCalls(client, createFunctionResp.FunctionID)
+	//testSequentialCalls(client, createFunctionResp.FunctionID)
 
 	// Concurrent calls for duration
-<<<<<<< HEAD
-	testConcurrentCallsForDuration(client, functionIDs[2], RPS, DURATION)
-=======
 	testConcurrentCallsForDuration(client, functionIDs[0], RPS, DURATION)
->>>>>>> 9f17f21b
 }
 
 func createClient() (pb.LeafClient, *grpc.ClientConn) {
@@ -118,6 +102,7 @@
 			} else {
 				successCount++
 				totalLatency += latency
+				totalLatency += latency
 			}
 			countMu.Unlock()
 			return nil // Don't propagate errors to cancel other goroutines
@@ -131,26 +116,6 @@
 
 	fmt.Printf("Concurrent calls complete - Successful: %d, Failed: %d, AvgLatency: %v\n", successCount, failureCount, avgLatency)
 }
-
-func testConcurrentCallsForDurationOLD(client pb.LeafClient, functionID *common.FunctionID, rps int, duration time.Duration) {
-	var wg sync.WaitGroup
-	seconds := int(duration.Seconds())
-
-	for i := 0; i < seconds; i++ {
-		wg.Add(1)
-		go func() {
-			defer wg.Done()
-			testConcurrentCalls(client, functionID, rps)
-		}()
-		time.Sleep(1 * time.Second)
-	}
-
-	time.Sleep(2 * time.Second)
-
-	wg.Wait()
-<<<<<<< HEAD
-}
-
 func testConcurrentCallsForDuration(client pb.LeafClient, functionID *common.FunctionID, rps int, duration time.Duration) {
 	var wg sync.WaitGroup
 	seconds := int(duration.Seconds())
@@ -188,67 +153,18 @@
 	}
 }
 
-=======
-}
-
-func testConcurrentCallsForDuration(client pb.LeafClient, functionID *common.FunctionID, rps int, duration time.Duration) {
-	var wg sync.WaitGroup
-	seconds := int(duration.Seconds())
-
-	// Create a context with timeout
-	ctx, cancel := context.WithTimeout(context.Background(), duration+3*time.Second)
-	defer cancel()
-
-	for i := 0; i < seconds; i++ {
-		select {
-		case <-ctx.Done():
-			return
-		default:
-			wg.Add(1)
-			go func() {
-				defer wg.Done()
-				testConcurrentCalls(client, functionID, rps)
-			}()
-			time.Sleep(1 * time.Second)
-		}
-	}
-
-	// Use a timeout on the WaitGroup
-	done := make(chan struct{})
-	go func() {
-		wg.Wait()
-		close(done)
-	}()
-
-	select {
-	case <-done:
-		fmt.Println("All calls completed successfully")
-	case <-time.After(10 * time.Second):
-		fmt.Println("Timed out waiting for all calls to complete")
-	}
-}
-
->>>>>>> 9f17f21b
 func sendCall(client pb.LeafClient, functionID *common.FunctionID) (time.Duration, error) {
 	//time.Sleep(time.Duration(rand.Intn(10)+100) * time.Millisecond)
 	startReq := &pb.ScheduleCallRequest{
 		FunctionID: functionID,
 		Data:       []byte(uuid.New().String()),
 	}
-<<<<<<< HEAD
 	ctx, cancel := context.WithTimeout(context.Background(), TIMEOUT)
 	defer cancel()
 
 	var metadata metadata.MD
 	start := time.Now()
 	_, err := client.ScheduleCall(ctx, startReq, grpc.Trailer(&metadata))
-=======
-	//ctx := context.WithValue(context.Background(), "RequestID", uuid.New().String())
-	ctx, cancel := context.WithTimeout(context.Background(), TIMEOUT)
-	defer cancel()
-	start := time.Now()
-	_, err := client.ScheduleCall(ctx, startReq)
->>>>>>> 9f17f21b
 	if err != nil {
 		if ctx.Err() == context.DeadlineExceeded {
 			fmt.Printf("Timeout error: %v\n", ctx.Err())
@@ -256,8 +172,8 @@
 		}
 		fmt.Printf("Failed to schedule call: %v\n", err)
 		return 0, fmt.Errorf("failed to schedule call: %v", err)
-<<<<<<< HEAD
-	}
+	}
+
 	// Uncomment if you want to test that the data is the same with the echo function
 	/* if string(response.Data) != string(startReq.Data) {
 		return 0, fmt.Errorf("data mismatch: %v", response.Data)
@@ -266,8 +182,6 @@
 	callMetadata := &CallMetadata{
 		CallQueuedTimestamp:  metadata.Get("callQueuedTimestamp")[0],
 		GotResponseTimestamp: metadata.Get("gotResponseTimestamp")[0],
-=======
->>>>>>> 9f17f21b
 	}
 	log.Printf("Call queued at %s, got response at %s", callMetadata.CallQueuedTimestamp, callMetadata.GotResponseTimestamp)
 
@@ -292,7 +206,6 @@
 func BuildMockClientHelper(controllerServerAddress string) (workerpb.ControllerClient, *grpc.ClientConn, error) {
 	var err error
 	connection, err := grpc.NewClient(controllerServerAddress, grpc.WithTransportCredentials(insecure.NewCredentials()))
-<<<<<<< HEAD
 	if err != nil {
 		return nil, nil, err
 	}
@@ -324,40 +237,14 @@
 
 func saveFunctionId(functionID *common.FunctionID, imageTag string) error {
 	db, err := sql.Open("sqlite3", SQLITE_DB_PATH)
-=======
->>>>>>> 9f17f21b
 	if err != nil {
 		return fmt.Errorf("failed to open database: %v", err)
 	}
 	defer db.Close()
 
-<<<<<<< HEAD
 	_, err = db.Exec("INSERT INTO function_images (function_id, image_tag) VALUES (?, ?)", functionID.Id, imageTag)
 	if err != nil {
 		return fmt.Errorf("failed to insert function id: %v", err)
 	}
 	return nil
-=======
-	return testClient, connection, nil
-}
-
-func createFunction(imageTag string, client *pb.LeafClient) (*common.FunctionID, error) {
-	createReq := &pb.CreateFunctionRequest{
-		ImageTag: &common.ImageTag{Tag: imageTag},
-		Config: &common.Config{
-			Memory: RequestedMemory,
-			Cpu: &common.CPUConfig{
-				Period: RequestedCPUPeriod,
-				Quota:  RequestedCPUQuota,
-			},
-		},
-	}
-
-	createFunctionResp, err := (*client).CreateFunction(context.Background(), createReq)
-	if err != nil {
-		return nil, fmt.Errorf("failed to create function: %v", err)
-	}
-
-	return createFunctionResp.FunctionID, nil
->>>>>>> 9f17f21b
 }