import csv
import sqlite3
from collections import defaultdict
import re
import json

def create_tables(conn):
    cursor = conn.cursor()
    
    # one row per request is the idea
    cursor.execute('''
    CREATE TABLE IF NOT EXISTS metrics (
        id INTEGER PRIMARY KEY AUTOINCREMENT,
        timestamp INTEGER, -- timestamp of the logging of the request
        scenario TEXT,
        service TEXT,
        image_tag TEXT,
        instance_id TEXT,
        request_id TEXT,
        
        -- Request timing metrics
        grpc_req_duration REAL,
        callqueuedtimestamp REAL,
        gotresponsetimestamp REAL,
        functionprocessingtime REAL,
        leafgotrequesttimestamp REAL,
        leafscheduledcalltimestamp REAL,
        timeout REAL, -- timestamp of the timeout of the request
        error REAL, -- timestamp of the error of the request
        
        -- Data metrics
        data_sent REAL,
        data_received REAL,
        iteration_duration REAL,
        function_parameters TEXT,
        
        -- Other metadata
        proto TEXT,
        subproto TEXT,
        group_name TEXT,
        extra_tags TEXT,
        
        created_at TIMESTAMP DEFAULT CURRENT_TIMESTAMP
    )
    ''')
    
    # Create function_images table
    cursor.execute('''
    CREATE TABLE IF NOT EXISTS function_images (
        function_id TEXT PRIMARY KEY,
        image_tag TEXT
    )
    ''')
    
    conn.commit()

def parse_tags(tags_str):
    """Parse key-value pairs from a string like 'key1=value1&key2=value2'"""
    if not tags_str:
        return {}
    
    result = {}
    # Handle cases where the tag might have equals signs in its value
    pairs = re.findall(r'([^&=]+)=([^&]*)', tags_str)
    for key, value in pairs:
        result[key] = value
    
    return result

def import_function_images(conn, json_file='generated_scenarios.json'):
    """Import function IDs and their image tags from the scenarios JSON file"""
    with open(json_file, 'r') as f:
        data = json.load(f)
    
    cursor = conn.cursor()
    
    # Extract function IDs and image tags from metadata
    function_images = [
        (data['metadata']['bfsFunctionId'], data['metadata']['configuration']['BFS_IMAGE_TAG']),
        (data['metadata']['echoFunctionId'], data['metadata']['configuration']['ECHO_IMAGE_TAG']),
        (data['metadata']['thumbnailerFunctionId'], data['metadata']['configuration']['THUMBNAILER_IMAGE_TAG'])
    ]
    
    # Insert or replace function images
    cursor.executemany('''
    INSERT OR REPLACE INTO function_images (function_id, image_tag)
    VALUES (?, ?)
    ''', function_images)
    
    conn.commit()
    
    # Print statistics
    print("\nImported function images:")
    cursor.execute("SELECT * FROM function_images")
    for row in cursor.fetchall():
        print(f"  Function {row[0]}: {row[1]}")

def import_csv_to_sqlite(csv_file='test_results.csv', db_file='metrics.db', json_file='generated_scenarios.json'):
    conn = sqlite3.connect(db_file)
    create_tables(conn)
    
    # First import function images from JSON
    import_function_images(conn, json_file)
    
    cursor = conn.cursor()

    # to collect metrics for each request
    requests = defaultdict(dict)
    
    # collect all metrics by request_id
    with open(csv_file, 'r') as file:
        csv_reader = csv.DictReader(file)
        for row in csv_reader:
            # Skip setup rows
            if '::setup' in row['group']:
                continue
                
            # Skip dropped iterations
            if row['metric_name'] == 'dropped_iterations':
                continue
            
            # Extract request identifier
            scenario = row['scenario']
            metadata = row['metadata']
            
            # Skip rows without proper metadata or scenario
            if not scenario or not metadata:
                continue
                
            # The metadata can be used as a request_id
            # Transform metadata string into consistent request_key format
            metadata_dict = {k: v for part in metadata.split('&') for k, v in [part.split('=')]}
            request_key = f"vu={metadata_dict['vu']}&iter={metadata_dict['iter']}"
            
            # Store common metadata for this request
            requests[request_key]['scenario'] = scenario
            requests[request_key]['service'] = row['service']
            requests[request_key]['timestamp'] = row['timestamp']
            requests[request_key]['request_id'] = request_key
            
            # Parse extra_tags to extract image_tag
            if row['extra_tags']:
                tags = parse_tags(row['extra_tags'])
                if 'image_tag' in tags:
                    requests[request_key]['image_tag'] = tags['image_tag']
                if 'instanceId' in tags:
                    requests[request_key]['instance_id'] = tags['instanceId']
                if 'functionProcessingTime' in tags:
                    requests[request_key]['function_processing_time'] = tags['functionProcessingTime']
                if 'functionParameters' in tags:
                    requests[request_key]['function_parameters'] = tags['functionParameters']
                    
            # Store proto and subproto info
            requests[request_key]['proto'] = row['proto']
            requests[request_key]['subproto'] = row['subproto']
            requests[request_key]['group_name'] = row['group']
            requests[request_key]['extra_tags'] = row['extra_tags']
            
            # Store callqueuedtimestamp, gotresponsetimestamp, data_sent, data_received, iteration_duration
            if row['metric_name'] == 'callqueuedtimestamp':
                requests[request_key]['callqueuedtimestamp'] = row['metric_value']
            elif row['metric_name'] == 'gotresponsetimestamp':
                requests[request_key]['gotresponsetimestamp'] = row['metric_value']
            elif row['metric_name'] == 'data_sent':
                requests[request_key]['data_sent'] = row['metric_value']
            elif row['metric_name'] == 'data_received':
                requests[request_key]['data_received'] = row['metric_value']
            elif row['metric_name'] == 'iteration_duration':
                requests[request_key]['iteration_duration'] = row['metric_value']
            elif row['metric_name'] == 'grpc_req_duration':
                requests[request_key]['grpc_req_duration'] = row['metric_value']
            elif row['metric_name'] == 'leafgotrequesttimestamp':
                requests[request_key]['leafgotrequesttimestamp'] = row['metric_value']
            elif row['metric_name'] == 'leafscheduledcalltimestamp':
                requests[request_key]['leafscheduledcalltimestamp'] = row['metric_value']
            elif row['metric_name'] == 'timeout':
                requests[request_key]['timeout'] = row['metric_value']
            elif row['metric_name'] == 'error':
                requests[request_key]['error'] = row['metric_value']
    # insert collected requests into the database
    for request_key, data in requests.items():
            
        cursor.execute('''
        INSERT INTO metrics (
            timestamp, scenario, service, image_tag, instance_id, request_id,
            grpc_req_duration, callqueuedtimestamp, gotresponsetimestamp, functionprocessingtime,
            leafgotrequesttimestamp, leafscheduledcalltimestamp,
<<<<<<< HEAD
            data_sent, data_received, iteration_duration, function_parameters,
            proto, subproto, group_name, extra_tags
        ) VALUES (?, ?, ?, ?, ?, ?, ?, ?, ?, ?, ?, ?, ?, ?, ?, ?, ?, ?, ?, ?)
=======
            data_sent, data_received, iteration_duration,
            proto, subproto, group_name, extra_tags, timeout, error
        ) VALUES (?, ?, ?, ?, ?, ?, ?, ?, ?, ?, ?, ?, ?, ?, ?, ?, ?, ?, ?, ?, ?)
>>>>>>> 7ef013df
        ''', (
            data.get('timestamp'),
            data.get('scenario'),
            data.get('service'),
            data.get('image_tag'),
            data.get('instance_id'),
            data.get('request_id'),
            data.get('grpc_req_duration'),
            data.get('callqueuedtimestamp'),
            data.get('gotresponsetimestamp'),
            data.get('function_processing_time'),
            data.get('leafgotrequesttimestamp'),
            data.get('leafscheduledcalltimestamp'),
            data.get('data_sent'),
            data.get('data_received'),
            data.get('iteration_duration'),
            data.get('function_parameters'),
            data.get('proto'),
            data.get('subproto'),
            data.get('group_name'),
            data.get('extra_tags'),
            data.get('timeout'),
            data.get('error'),
        ))
    
    conn.commit()
    
    # Print statistics
    cursor.execute("SELECT COUNT(*) FROM metrics")
    count = cursor.fetchone()[0]
    print(f"Imported {count} unique requests into the database")
    
    # Sample query to verify data
    cursor.execute("""
    SELECT scenario, COUNT(*), AVG(grpc_req_duration) as avg_duration 
    FROM metrics 
    GROUP BY scenario
    """)
    print("\nScenario statistics:")
    for row in cursor.fetchall():
        try:
            print(f"  {row[0]}: {row[1]} requests, avg duration: {row[2]:.3f}ms")
        except:
            pass
    
    conn.close()

if __name__ == "__main__":
    import argparse
    
    parser = argparse.ArgumentParser(description='Import metrics from CSV to SQLite')
    parser.add_argument('--csv', default='test_results.csv', help='Path to CSV file')
    parser.add_argument('--db', default='metrics.db', help='Path to SQLite database')
    parser.add_argument('--json', default='generated_scenarios.json', help='Path to scenarios JSON file')
    
    args = parser.parse_args()
    import_csv_to_sqlite(args.csv, args.db, args.json)<|MERGE_RESOLUTION|>--- conflicted
+++ resolved
@@ -185,15 +185,9 @@
             timestamp, scenario, service, image_tag, instance_id, request_id,
             grpc_req_duration, callqueuedtimestamp, gotresponsetimestamp, functionprocessingtime,
             leafgotrequesttimestamp, leafscheduledcalltimestamp,
-<<<<<<< HEAD
             data_sent, data_received, iteration_duration, function_parameters,
-            proto, subproto, group_name, extra_tags
-        ) VALUES (?, ?, ?, ?, ?, ?, ?, ?, ?, ?, ?, ?, ?, ?, ?, ?, ?, ?, ?, ?)
-=======
-            data_sent, data_received, iteration_duration,
             proto, subproto, group_name, extra_tags, timeout, error
-        ) VALUES (?, ?, ?, ?, ?, ?, ?, ?, ?, ?, ?, ?, ?, ?, ?, ?, ?, ?, ?, ?, ?)
->>>>>>> 7ef013df
+        ) VALUES (?, ?, ?, ?, ?, ?, ?, ?, ?, ?, ?, ?, ?, ?, ?, ?, ?, ?, ?, ?, ?, ?)
         ''', (
             data.get('timestamp'),
             data.get('scenario'),
