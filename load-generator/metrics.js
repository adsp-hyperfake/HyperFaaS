import { Trend } from 'k6/metrics';
export const functionTimeout = "10s"
export const callQueuedTimestampKey = 'callqueuedtimestamp';
export const gotResponseTimestampKey = 'gotresponsetimestamp';
export const instanceIdKey = 'instanceid';
export const functionProcessingTimeKey = 'functionprocessingtime';
export const leafGotRequestTimestampKey = 'leafgotrequesttimestamp';
export const leafScheduledCallTimestampKey = 'leafscheduledcalltimestamp';
export const functionParametersKey = 'functionparameters';


export const callQueuedTimestamp = new Trend(callQueuedTimestampKey, true);
export const gotResponseTimestamp = new Trend(gotResponseTimestampKey, true);
export const instanceIdMetric = new Trend(instanceIdKey);
export const leafGotRequestTimestamp = new Trend(leafGotRequestTimestampKey, true);
export const leafScheduledCallTimestamp = new Trend(leafScheduledCallTimestampKey, true);
export const functionProcessingTime = new Trend(functionProcessingTimeKey);
<<<<<<< HEAD
export const functionParametersMetric = new Trend(functionParametersKey);

=======
export const timeout = new Trend("timeout", true);
export const error = new Trend("error", true);
>>>>>>> 7ef013df
// for some reason if we use a function the metrics are not exported, so don't try it..<|MERGE_RESOLUTION|>--- conflicted
+++ resolved
@@ -15,11 +15,7 @@
 export const leafGotRequestTimestamp = new Trend(leafGotRequestTimestampKey, true);
 export const leafScheduledCallTimestamp = new Trend(leafScheduledCallTimestampKey, true);
 export const functionProcessingTime = new Trend(functionProcessingTimeKey);
-<<<<<<< HEAD
 export const functionParametersMetric = new Trend(functionParametersKey);
-
-=======
 export const timeout = new Trend("timeout", true);
 export const error = new Trend("error", true);
->>>>>>> 7ef013df
 // for some reason if we use a function the metrics are not exported, so don't try it..